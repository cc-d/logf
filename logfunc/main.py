--- conflicted
+++ resolved
@@ -202,11 +202,6 @@
         if loglevel_int(cfg.level) < loglevel_int(cfg.logf_log_level):
             return
 
-<<<<<<< HEAD
-
-
-=======
->>>>>>> 007adfd2
     logmsg = msgs.exit_msg(
         cfg.single,
         func_name,
@@ -216,8 +211,6 @@
         func_id=id if cfg.identifier and id is not None else "",
     )
 
-    
-
     if cfg.use_print:
         print(logmsg)
     else:
